class BasicObject
  def __id__: -> Integer
end

class Object <: BasicObject
  include Kernel
  def tap: { (self) -> any } -> self
  def to_s: -> String
  def hash: -> Integer
  def eql?: (any) -> bool
  def ==: (any) -> bool
  def ===: (any) -> bool
  def !=: (any) -> bool
  def class: -> class
  def to_i: -> Integer
  def is_a?: (Module) -> bool
  def inspect: -> String
  def freeze: -> self
  def method: (Symbol) -> Method
  def yield_self: <'a>{ (self) -> 'a } -> 'a
  def dup: -> self
  def send: (Symbol, *any) -> any
  def __send__: (Symbol, *any) -> any
  def instance_variable_get: (Symbol) -> any
  def nil?: -> bool
  def !: -> bool
  def Array: (any) -> Array<any>
end

class Module
  def attr_reader: (*any) -> any
  def class: -> any
  def module_function: (*Symbol) -> any
                     | -> any
  def extend: (Module) -> any
  def attr_accessor: (*Symbol) -> any
  def attr_writer: (*Symbol) -> any
  def include: (Module) -> bool
  def prepend: (Module) -> bool
end

class Method
end

class Class<'instance> <: Module
  def new: (*any, **any) -> 'instance
  def class: -> Class.class
  def allocate: -> any
end

module Kernel
  def raise: () -> any
           | (String) -> any
           | (*any) -> any

  def block_given?: -> bool
  def enum_for: (Symbol, *any) -> any
  def require_relative: (*String) -> void
  def require: (*String) -> void
  def loop: { () -> void } -> void
  def puts: (*any) -> void
  def eval: (String, ? Integer?, ?String) -> any
end

class Array<'a>
  include Enumerable<'a, self>

  def initialize: (?Integer, ?'a) -> any
                | (self) -> any
                | (Integer) { (Integer) -> 'a } -> any

  def *: (Integer) -> self
       | (String) -> String
  def -: (self) -> self
  def +: (self) -> self
  def <<: ('a) -> self

  def []: (Integer) -> 'a
        | (Range<Integer>) -> self?
        | (Integer, Integer) -> self?
  def at: (Integer) -> 'a
        | (Range<Integer>) -> self?
        | (Integer, Integer) -> self?
  def []=: (Integer, 'a) -> 'a
         | (Integer, Integer, 'a) -> 'a
         | (Integer, Integer, self) -> self
         | (Range<Integer>, 'a) -> 'a
         | (Range<Integer>, self) -> self

  def push: (*'a) -> self
  def append: (*'a) -> self

  def clear: -> self

  def collect!: { ('a) -> 'a } -> self
              | -> Enumerator<'a, self>
  def map!: { ('a) -> 'a } -> self
          | -> Enumerator<'a, self>

  def combination: (?Integer) { (self) -> any } -> Array<self>
                 | (?Integer) -> Enumerator<self, Array<self>>

  def empty?: -> bool
  def compact: -> self
  def compact!: -> self?
  def concat: (*Array<'a>) -> self
            | (*'a) -> self
  def delete: ('a) -> 'a?
            | <'x> ('a) { ('a) -> any } -> ('a | 'x)
  def delete_at: (Integer) -> 'a?
  def delete_if: { ('a) -> any } -> self
               | -> Enumerator<'a, self>
  def reject!: { ('a) -> any } -> self?
             | -> Enumerator<'a, self?>
  def dig: (Integer, any) -> any
  def each: { ('a) -> any } -> self
          | -> Enumerator<'a, self>
  def each_index: { (Integer) -> any } -> self
                | -> Enumerator<Integer, self>
  def fetch: (Integer) -> 'a
           | (Integer, 'a) -> 'a
           | (Integer) { (Integer) -> 'a } -> 'a
  def fill: ('a) -> self
          | { (Integer) -> 'a } -> self
          | ('a, Integer, ?Integer?) -> self
          | ('a, Range<Integer>) -> self
          | (Integer, ?Integer?) { (Integer) -> 'a} -> self
          | (Range<Integer>) { (Integer) -> 'a } -> self

  def find_index: ('a) -> Integer?
                | { ('a) -> any } -> Integer?
                | -> Enumerator<'a, Integer?>

  def index: ('a) -> Integer?
           | { ('a) -> any } -> Integer?
           | -> Enumerator<'a, Integer?>

  def flatten: (?Integer?) -> Array<any>
  def flatten!: (?Integer?) -> self?

  def insert: (Integer, *'a) -> self

  def join: (any) -> String

  def keep_if: { ('a) -> any } -> self
             | -> Enumerator<'a, self>

  def last: -> 'a?
          | (Integer) -> self

  def length: -> Integer
  def size: -> Integer

  def pack: (String, ?buffer: String) -> String

  def permutation: (?Integer) { (self) -> any } -> Array<self>
                 | (?Integer) -> Enumerator<self, Array<self>>

  def pop: -> 'a?
         | (Integer) -> self

  def unshift: (*'a) -> self
  def prepend: (*'a) -> self

  def product: (*Array<'a>) -> Array<Array<'a>>
             | (*Array<'a>) { (Array<'a>) -> any } -> self

  def rassoc: (any) -> any

  def repeated_combination: (Integer) { (self) -> any } -> self
                          | (Integer) -> Enumerator<self, self>

  def repeated_permutation: (Integer) { (self) -> any } -> self
                          | (Integer) -> Enumerator<self, self>

  def replace: (self) -> self

  def reverse: -> self
  def reverse!: -> self

  def rindex: ('a) -> Integer?
            | { ('a) -> any } -> Integer?
            | -> Enumerator<'a, Integer?>

  def rotate: (?Integer) -> self

  def rotate!: (?Integer) -> self

  def sample: (?random: any) -> 'a?
            | (Integer, ?random: any) -> self

  def select!: -> Enumerator<'a, self>
             | { ('a) -> any } -> self

  def shift: -> 'a?
           | (Integer) -> self

  def shuffle: (?random: any) -> self

  def shuffle!: (?random: any) -> self

  def slice: (Integer) -> 'a?
           | (Integer, Integer) -> self?
           | (Range<Integer>) -> self?

  def slice!: (Integer) -> 'a?
            | (Integer, Integer) -> self?
            | (Range<Integer>) -> self?

  def to_h: -> Hash<any, any>

  def transpose: -> self

  def uniq!: -> self?
           | { ('a) -> any } -> self?

  def values_at: (*Integer | Range<Integer>) -> self

  def zip: <'x> (Array<'x>) -> Array<any>
         | <'x, 'y> (Array<'x>) { ('a, 'x) -> 'y }-> Array<'y>
end

class Hash<'key, 'value>
  def []: ('key) -> 'value?
  def []=: ('key, 'value) -> 'value
  def size: -> Integer
  def transform_values: <'a> { ('value) -> 'a } -> Hash<'key, 'a>
  def each_key: { ('key) -> any } -> instance
              | -> Enumerator<'a, self>
  def self.[]: (Array<any>) -> Hash<'key, 'value>
  def keys: () -> Array<'key>
  def each: { (['key, 'value]) -> any } -> self
          | -> Enumerator<['key, 'value], self>
  def key?: ('key) -> bool

  include Enumerable<['key, 'value], self>
end

class Symbol
  def self.all_symbols: -> Array<Symbol>
end

interface _ToS
  def to_s: -> String
end

class TrueClass
  def !: -> bool
end

class FalseClass
  def !: -> bool
end

class NilClass
end

class Numeric
  def +: (Numeric) -> Numeric
  def /: (Numeric) -> Numeric
  def <=: (any) -> bool
  def >=: (any) -> bool
  def < : (any) -> bool
  def >: (any) -> bool
  def -@: -> self
end

class Integer <: Numeric
  def to_int: -> Integer
  def +: (Integer) -> Integer
       | (Numeric) -> Numeric
  def ^: (Numeric) -> Integer
  def *: (Integer) -> Integer
       | (Float) -> Float
       | (Numeric) -> Numeric
  def >>: (Integer) -> Integer
  def step: (Integer, ?Integer) { (Integer) -> any } -> self
          | (Integer, ?Integer) -> Enumerator<Integer, self>
  def times: { (Integer) -> any } -> self
  def %: (Integer) -> Integer
  def -: (Integer) -> Integer
       | (Float) -> Float
       | (Numeric) -> Numeric
  def &: (Integer) -> Integer
  def |: (Integer) -> Integer
  def []: (Integer) -> Integer
  def <<: (Integer) -> Integer
  def floor: (Integer) -> Integer
  def **: (Integer) -> Integer
  def /: (Integer) -> Integer
       | (Float) -> Float
       | (Numeric) -> Numeric
  def ~: () -> Integer
end

class Float <: Numeric
  def *: (Float) -> Float
       | (Integer) -> Float
       | (Numeric) -> Numeric
  def -: (Float) -> Float
  def +: (Float) -> Float
       | (Numeric) -> Numeric
  def round: (Integer) -> (Float | Integer)
           | () -> Integer
  def floor: -> Integer
  def /: (Float) -> Float
       | (Integer) -> Float
       | (Numeric) -> Numeric
end

Math::PI: Float

class Complex <: Numeric
  def self.polar: (Numeric, Numeric) -> instance
  def +: (Complex) -> Complex
       | (Numeric) -> Numeric
  def conjugate: -> Complex
  def *: (Complex) -> Complex
       | (Numeric) -> Numeric
  def real: -> Float
end

class Range<'a>
  def begin: -> 'a
  def end: -> 'a
  def map: <'b> { ('a) -> 'b } -> Array<'b>
  def all?: { ('a) -> any } -> any
  def max_by: { ('a) -> any } -> 'a
  def to_a: -> Array<'a>
end

class String
  def []: (Range<Integer>) -> String
  def to_sym: -> Symbol
  def +: (String) -> String
  def to_str: -> String
  def size: -> Integer
  def bytes: -> Array<Integer>
  def %: (any) -> String
  def <<: (String) -> self
  def chars: -> Array<String>
  def slice!: (Integer) -> String
            | (Integer, Integer) -> String
            | (String) -> String
            | (Regexp, ?Integer) -> String
            | (Range<Integer>) -> String
  def unpack: (String) -> Array<any>
  def b: -> String
  def downcase: -> String
  def bytes: -> Array<Integer>
  def split: (String) -> Array<String>
           | (Regexp) -> Array<String>
  def gsub: (Regexp, String) -> self
          | (String, String) -> self
          | (Regexp) { (String) -> _ToS } -> String
  def gsub!: (Regexp, String) -> self
           | (String, String) -> self
           | (Regexp) { (String) -> _ToS } -> String
  def sub: (Regexp | String, String) -> self
         | (Regexp | String) { (String) -> _ToS } -> String
  def chomp: -> String
  def *: (Integer) -> String
  def scan: (Regexp) { (Array<String>) -> void } -> String
          | (Regexp) -> Array<String>
<<<<<<< HEAD
  def lines: -> Array<String>
  def bytesize: -> Integer
  def start_with?: (String) -> bool
  def byteslice: (Integer, Integer) -> String
=======
  def empty?: -> bool
  def length: -> Integer
>>>>>>> 74408ae9
end

interface _Iteratable<'a, 'b>
  def each: () { ('a) -> void } -> 'b
end

module Enumerable<'a, 'b> : _Iteratable<'a, 'b>
  def all?: -> bool
          | { ('a) -> any } -> bool
          | (any) -> bool

  def any?: -> bool
          | { ('a) -> any } -> bool
          | (any) -> bool

  def chunk: { ('a) -> any } -> Enumerator<'a, self>

  def chunk_while: { ('a, 'a) -> any } -> Enumerator<'a, 'b>

  def collect: <'x> { ('a) -> 'x } -> Array<'x>
             | <'x> -> Enumerator<'a, Array<'x>>

  def map: <'x> { ('a) -> 'x } -> Array<'x>
         | <'x> -> Enumerator<'a, Array<'x>>

  def flat_map: <'x> { ('a) -> Array<'x> } -> Array<'x>
              | <'x> -> Enumerator<'a, Array<'x>>

  def collect_concat: <'x> { ('a) -> Array<'x> } -> Array<'x>
                    | <'x> -> Enumerator<'a, Array<'x>>

  def count: -> Integer
           | (any) -> Integer
           | { ('a) -> any } -> Integer

  def cycle: (?Integer) -> Enumerator<'a, nil>
           | (?Integer) { ('a) -> any } -> nil

  def detect: ('a) { ('a) -> any } -> 'a
            | { ('a) -> any } -> 'a?
            | -> Enumerator<'a, 'a?>
            | ('a) -> Enumerator<'a, 'a>

  def find: ('a) { ('a) -> any } -> 'a
          | { ('a) -> any } -> 'a?
          | -> Enumerator<'a, 'a?>
          | ('a) -> Enumerator<'a, 'a>

  def drop: (Integer) -> Array<'a>

  def drop_while: -> Enumerator<'a, Array<'a>>
                | { ('a) -> any } -> Array<'a>

  def each_cons: (Integer) -> Enumerator<Array<'a>, nil>
               | (Integer) { (Array<'a>) -> any } -> nil

  def each_entry: -> Enumerator<'a, self>
                | { ('a) -> any } -> self

  def each_slice: (Integer) -> Enumerator<Array<'a>, nil>
                | (Integer) { (Array<'a>) -> any } -> nil

  def each_with_index: { ('a, Integer) -> any } -> self

  def each_with_object: <'x> ('x) { ('a, 'x) -> any } -> 'x

  def to_a: -> Array<'a>
  def entries: -> Array<'a>

  def find_all: -> Enumerator<'a, Array<'a>>
              | { ('a) -> any } -> Array<'a>
  def select: -> Enumerator<'a, Array<'a>>
            | { ('a) -> any } -> Array<'a>

  def find_index: (any) -> Integer?
                | { ('a) -> any } -> Integer?
                | -> Enumerator<'a, Integer?>

  def first: () -> 'a?
           | (Integer) -> Array<'a>

  def grep: (any) -> Array<'a>
          | <'x> (any) { ('a) -> 'x } -> Array<'x>

  def grep_v: (any) -> Array<'a>
            | <'x> (any) { ('a) -> 'x } -> Array<'x>

  def group_by: <'x> { ('a) -> 'x } -> Hash<'x, Array<'a>>

  def member?: (any) -> bool
  def include?: (any) -> bool

  def inject: <'x> ('x) { ('x, 'a) -> 'x } -> 'x
            | (Symbol) -> any
            | (any, Symbol) -> any
            | { ('a, 'a) -> 'a } -> 'a


  def reduce: <'x> ('x) { ('x, 'a) -> 'x } -> 'x
            | (Symbol) -> any
            | (any, Symbol) -> any
            | { ('a, 'a) -> 'a } -> 'a

  def max: -> 'a?
         | (Integer) -> Array<'a>
         | { ('a, 'a) -> Integer } -> 'a?
         | (Integer) { ('a, 'a) -> Integer } -> Array<'a>

  def max_by: { ('a, 'a) -> Integer } -> 'a?
            | (Integer) { ('a, 'a) -> Integer } -> Array<'a>

  def min: -> 'a?
         | (Integer) -> Array<'a>
         | { ('a, 'a) -> Integer } -> 'a?
         | (Integer) { ('a, 'a) -> Integer } -> Array<'a>

  def min_by: { ('a, 'a) -> Integer } -> 'a?
            | (Integer) { ('a, 'a) -> Integer } -> Array<'a>

  def min_max: -> Array<'a>
             | { ('a, 'a) -> Integer } -> Array<'a>

  def min_max_by: { ('a, 'a) -> Integer } -> Array<'a>

  def none?: -> bool
           | { ('a) -> any } -> bool
           | (any) -> bool

  def one?: -> bool
          | { ('a) -> any } -> bool
          | (any) -> bool

  def partition: { ('a) -> any } -> Array<Array<'a>>
               | -> Enumerator<'a, Array<Array<'a>>>

  def reject: { ('a) -> any } -> Array<'a>
            | -> Enumerator<'a, Array<'a>>

  def reverse_each: { ('a) -> void } -> self
                  | -> Enumerator<'a, self>

  def slice_after: (any) -> Enumerator<Array<'a>, nil>
                 | { ('a) -> any } -> Enumerator<Array<'a>, nil>

  def slice_before: (any) -> Enumerator<Array<'a>, nil>
                  | { ('a) -> any } -> Enumerator<Array<'a>, nil>

  def slice_when: { ('a, 'a) -> any } -> Enumerator<Array<'a>, nil>

  def sort: -> Array<'a>
          | { ('a, 'a) -> Integer } -> Array<'a>

  def sort_by: { ('a) -> any } -> Array<'a>
             | -> Enumerator<'a, Array<'a>>

  def sum: () -> Numeric
         | (Numeric) -> Numeric
         | (any) -> any
         | (?any) { ('a) -> any } -> any

  def take: (Integer) -> Array<'a>

  def take_while: { ('a) -> any } -> Array<'a>
                | -> Enumerator<'a, Array<'a>>


  def to_h: -> Hash<any, any>

  def uniq: -> Array<'a>
          | { ('a) -> any } -> Array<'a>
end

class Enumerator<'a, 'b>
  include Enumerable<'a, 'b>
  def each: { ('a) -> any } -> 'b
  def with_object: <'x> ('x) { ('a, 'x) -> any } -> 'x
  def with_index: { ('a, Integer) -> any } -> 'b
                | -> Enumerator<['a, Integer], 'b>
end

class Regexp
  def self.compile: (String, *any) -> Regexp
  def self.escape: (String) -> String
  def source: -> String
end

class IO
  def gets: -> String?
  def puts: (*any) -> void
end

File::FNM_DOTMATCH: Integer

class File <: IO
  def self.binread: (String) -> String
  def self.extname: (String) -> String
  def self.basename: (String) -> String
  def self.readable?: (String) -> bool
  def self.binwrite: (String, String) -> void
  def self.read: (String) -> String
               | (String, Integer?) -> String?
  def self.fnmatch: (String, String, Integer) -> bool
end

STDOUT: IO

class StringIO
  def initialize: (?String, ?String) -> any
  def puts: (*any) -> void
end<|MERGE_RESOLUTION|>--- conflicted
+++ resolved
@@ -362,15 +362,12 @@
   def *: (Integer) -> String
   def scan: (Regexp) { (Array<String>) -> void } -> String
           | (Regexp) -> Array<String>
-<<<<<<< HEAD
   def lines: -> Array<String>
   def bytesize: -> Integer
   def start_with?: (String) -> bool
   def byteslice: (Integer, Integer) -> String
-=======
   def empty?: -> bool
   def length: -> Integer
->>>>>>> 74408ae9
 end
 
 interface _Iteratable<'a, 'b>
