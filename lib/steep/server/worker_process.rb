--- conflicted
+++ resolved
@@ -18,16 +18,7 @@
         @index = index
       end
 
-<<<<<<< HEAD
       def self.spawn_worker(type, name:, steepfile:, steep_command: "steep", options: [], delay_shutdown: false, index: nil)
-        log_level = %w(debug info warn error fatal unknown)[Steep.logger.level]
-        command = case type
-                  when :interaction
-                    [steep_command, "worker", "--interaction", "--name=#{name}", "--log-level=#{log_level}", "--steepfile=#{steepfile}", *options]
-                  when :typecheck
-                    [steep_command, "worker", "--typecheck", "--name=#{name}", "--log-level=#{log_level}", "--steepfile=#{steepfile}", *options]
-=======
-      def self.spawn_worker(type, name:, steepfile:, options: [], delay_shutdown: false, index: nil)
         args = ["--name=#{name}", "--steepfile=#{steepfile}"]
         args << (%w(debug info warn error fatal unknown)[Steep.logger.level].yield_self {|log_level| "--log-level=#{log_level}" })
         if Steep.log_output.is_a?(String)
@@ -35,10 +26,9 @@
         end
         command = case type
                   when :interaction
-                    ["steep", "worker", "--interaction", *args, *options]
+                    [steep_command, "worker", "--interaction", *args, *options]
                   when :typecheck
-                    ["steep", "worker", "--typecheck", *args, *options]
->>>>>>> c4307a6f
+                    [steep_command, "worker", "--typecheck", *args, *options]
                   else
                     raise "Unknown type: #{type}"
                   end
